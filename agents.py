import os
import re
import json
import logging
import httpx
import pandas as pd
import numpy as np
from typing import Dict, List, TypedDict, Annotated, Literal
from fastapi import HTTPException
from langgraph.graph import StateGraph, START, END
from langgraph.prebuilt import ToolNode
from langchain_core.messages import BaseMessage, HumanMessage, AIMessage
from langchain_core.tools import tool
import matplotlib.pyplot as plt
import seaborn as sns
from scipy import stats
import warnings
import io
import base64
import tempfile
from dotenv import load_dotenv

# Load environment variables from .env file
load_dotenv()

# Configure logging
logging.basicConfig(
    level=logging.INFO,
    format='%(asctime)s - %(name)s - %(levelname)s - %(message)s'
)
logger = logging.getLogger(__name__)

# Gemini API configuration
GEMINI_API_KEY = os.getenv("GEMINI_API_KEY")
GEMINI_MODEL = os.getenv("GEMINI_MODEL", "gemini-2.5-flash-preview-05-20")
GEMINI_BASE_URL = "https://generativelanguage.googleapis.com/v1beta/models"

if not GEMINI_API_KEY:
    raise ValueError("GEMINI_API_KEY environment variable is required")

# Define the agent state
class AgentState(TypedDict):
    messages: Annotated[List[BaseMessage], "The conversation messages"]
    prompt: str
    dataframe: pd.DataFrame
    columns: List[str]
    intent: Dict
    chart_config: Dict
    code: str
    result: Dict
    error: str
    next_action: str
    plot_path: str

 
async def generate_with_gemini(prompt, temperature=0.2):
    """Generate response using Gemini API."""
    url = f"{GEMINI_BASE_URL}/{GEMINI_MODEL}:generateContent"
    
    headers = {
        "Content-Type": "application/json",
    }
    
    payload = {
        "contents": [
            {
                "parts": [
                    {
                        "text": prompt
                    }
                ]
            }
        ],
        "generationConfig": {
            "temperature": temperature,
            "topP": 0.95,
            "topK": 40,
            "maxOutputTokens": 8192,
        },
        "safetySettings": [
            {
                "category": "HARM_CATEGORY_HARASSMENT",
                "threshold": "BLOCK_MEDIUM_AND_ABOVE"
            },
            {
                "category": "HARM_CATEGORY_HATE_SPEECH", 
                "threshold": "BLOCK_MEDIUM_AND_ABOVE"
            },
            {
                "category": "HARM_CATEGORY_SEXUALLY_EXPLICIT",
                "threshold": "BLOCK_MEDIUM_AND_ABOVE"
            },
            {
                "category": "HARM_CATEGORY_DANGEROUS_CONTENT",
                "threshold": "BLOCK_MEDIUM_AND_ABOVE"
            }
        ]
    }
    
    try:
        async with httpx.AsyncClient(timeout=120.0) as client:
            response = await client.post(
                url, 
                json=payload, 
                headers=headers,
                params={"key": GEMINI_API_KEY}
            )
            response.raise_for_status()
            result = response.json()
            
            # Extract text from Gemini response
            if "candidates" in result and len(result["candidates"]) > 0:
                candidate = result["candidates"][0]
                if "content" in candidate and "parts" in candidate["content"]:
                    return candidate["content"]["parts"][0].get("text", "")
            
            return ""
            
    except httpx.HTTPStatusError as e:
        logger.error(f"HTTP error from Gemini API: {e.response.status_code} - {e.response.text}")
        raise HTTPException(status_code=e.response.status_code, detail=f"Gemini API error: {e.response.text}")
    except Exception as e:
        logger.error(f"Error generating response with Gemini: {str(e)}")
        raise HTTPException(status_code=500, detail=f"Error generating response with Gemini: {str(e)}")








async def generate(prompt, temperature=0.2, model="phi3:mini"):
    """Generate response using your deployed Ollama API."""
    url = "https://sumansuriya7010--ollama-server2-ollamaserver-serve.modal.run/v1/chat/completions"
    
    headers = {
        "Content-Type": "application/json",
    }
    
    payload = {
        "model": model,  # Can be "phi3:mini" or "mistral:7b"
        "messages": [
            {
                "role": "user",
                "content": prompt
            }
        ],
        "temperature": temperature,
        "max_tokens": 8192,
        "stream": False
    }
    
    try:
        async with httpx.AsyncClient(timeout=120.0) as client:
            response = await client.post(
                url,
                json=payload,
                headers=headers
            )
            response.raise_for_status()
            result = response.json()
            
            # Extract text from Ollama/OpenAI compatible response
            if "choices" in result and len(result["choices"]) > 0:
                choice = result["choices"][0]
                if "message" in choice and "content" in choice["message"]:
                    return choice["message"]["content"]
            
            return ""
            
    except httpx.HTTPStatusError as e:
        logger.error(f"HTTP error from Ollama API: {e.response.status_code} - {e.response.text}")
        raise HTTPException(status_code=e.response.status_code, detail=f"Ollama API error: {e.response.text}")
    except Exception as e:
        logger.error(f"Error generating response with Ollama: {str(e)}")
        raise HTTPException(status_code=500, detail=f"Error generating response with Ollama: {str(e)}")

def create_chart(df: pd.DataFrame, chart_config: Dict) -> str:
    """Create a matplotlib chart and return the base64 encoded image."""
    try:
        plt.style.use('seaborn-v0_8')
        fig, ax = plt.subplots(figsize=(12, 8))
        
        chart_type = chart_config.get("chart_type", "bar")
        x_axis = chart_config.get("x_axis")
        y_axis = chart_config.get("y_axis")
        title = chart_config.get("title", "Chart")
        aggregation = chart_config.get("aggregation", "none")
        
        # Handle data aggregation if needed
        plot_df = df.copy()
        if aggregation != "none" and x_axis and y_axis:
            if aggregation == "sum":
                plot_df = df.groupby(x_axis)[y_axis].sum().reset_index()
            elif aggregation == "mean":
                plot_df = df.groupby(x_axis)[y_axis].mean().reset_index()
            elif aggregation == "count":
                plot_df = df.groupby(x_axis)[y_axis].count().reset_index()
        
        # Create the chart based on type
        if chart_type == "bar":
            if aggregation != "none":
                ax.bar(plot_df[x_axis], plot_df[y_axis])
            else:
                sns.barplot(data=plot_df, x=x_axis, y=y_axis, ax=ax)
                
        elif chart_type == "line":
            if aggregation != "none":
                ax.plot(plot_df[x_axis], plot_df[y_axis], marker='o')
            else:
                sns.lineplot(data=plot_df, x=x_axis, y=y_axis, ax=ax)
                
        elif chart_type == "scatter":
            sns.scatterplot(data=plot_df, x=x_axis, y=y_axis, ax=ax)
            
        elif chart_type == "histogram":
            if x_axis in df.columns:
                ax.hist(df[x_axis].dropna(), bins=30, alpha=0.7)
            
        elif chart_type == "boxplot":
            if y_axis and x_axis:
                sns.boxplot(data=plot_df, x=x_axis, y=y_axis, ax=ax)
            else:
                ax.boxplot(df.select_dtypes(include=[np.number]).dropna())
                
        elif chart_type == "pie":
            if x_axis:
                value_counts = df[x_axis].value_counts()
                ax.pie(value_counts.values, labels=value_counts.index, autopct='%1.1f%%')
                
        elif chart_type == "area":
            if x_axis and y_axis:
                ax.fill_between(plot_df[x_axis], plot_df[y_axis], alpha=0.7)
        
        # Customize the chart
        ax.set_title(title, fontsize=16, fontweight='bold')
        if x_axis and chart_type != "pie":
            ax.set_xlabel(x_axis.replace('_', '').title(), fontsize=12)
        if y_axis and chart_type not in ["pie", "histogram"]:
            ax.set_ylabel(y_axis.replace('_', ' ').title(), fontsize=12)
        
        # Rotate x-axis labels if they're long
        if chart_type not in ["pie", "histogram"]:
            plt.xticks(rotation=45, ha='right')
        
        plt.tight_layout()
        
        # Save to base64
        buffer = io.BytesIO()
        plt.savefig(buffer, format='png', dpi=300, bbox_inches='tight')
        buffer.seek(0)
        image_base64 = base64.b64encode(buffer.read()).decode()
        plt.close(fig)
        
        return image_base64
        
    except Exception as e:
        logger.error(f"Error creating chart: {str(e)}")
        plt.close('all')  # Clean up any open figures
        return None

# Agent nodes
async def analyze_intent_node(state: AgentState) -> AgentState:
    """Analyze the user's prompt to determine intent."""
    prompt = state["prompt"]
    columns = state["columns"]
    
    response_format = {
        "intent": "statistical",
        "reason": "Prompt requests statistical analysis",
        "visualization_type": None,
        "transformation_type": None,
        "statistical_type": "correlation"
    }

    input_text = f"""Analyze the following prompt and determine if it's requesting data transformation, visualization, or statistical analysis:

Prompt: {prompt}
Available columns: {', '.join(columns)}

Provide a JSON response with:
1. intent: Either 'visualization', 'transformation', or 'statistical'
2. reason: Brief explanation of why this classification was chosen
3. visualization_type: If intent is 'visualization', specify the chart type ('bar', 'line', 'pie', 'scatter', 'area', 'histogram', 'boxplot')
4. transformation_type: If intent is 'transformation', specify the operation type ('aggregate', 'filter', 'join', 'compute', 'sort', 'group')
5. statistical_type: If intent is 'statistical', specify the test type ('correlation', 'ttest', 'regression', 'descriptive'), 

Example response format:
{json.dumps(response_format)}"""

    try:
        # json_text = await generate_with_gemini(input_text, temperature=0.4)
        json_text = await generate(input_text, temperature=0.4)

        
        # Try to extract JSON from markdown code blocks if present
        json_match = re.search(r"```(?:json)?\n(.*?)\n```", json_text, re.DOTALL)
        if json_match:
            json_text = json_match.group(1)
        
        json_text = json_text.strip()
        
        try:
            intent = json.loads(json_text)
        except json.JSONDecodeError:
            # If direct parsing fails, try to extract just the JSON object
            json_obj_match = re.search(r"(\{.*\})", json_text, re.DOTALL)
            if json_obj_match:
                intent = json.loads(json_obj_match.group(1))
            else:
                # Fallback classification based on keywords
                prompt_lower = prompt.lower()
                if any(word in prompt_lower for word in ['chart', 'plot', 'graph', 'visualiz', 'show']):
                    intent = {"intent": "visualization", "reason": "Keywords suggest visualization"}
                elif any(word in prompt_lower for word in ['filter', 'transform', 'add', 'modify', 'create column']):
                    intent = {"intent": "transformation", "reason": "Keywords suggest transformation"}
                else:
                    intent = {"intent": "statistical", "reason": "Default to statistical analysis"}
        
        state["intent"] = intent
        state["next_action"] = intent["intent"]
        logger.info(f"Intent analysis result: {intent}")
        
    except Exception as e:
        state["error"] = f"Error analyzing prompt intent: {str(e)}"
        state["next_action"] = "error"
        logger.error(f"Error in analyze_intent_node: {str(e)}")
    
    return state

async def generate_visualization_node(state: AgentState) -> AgentState:
    """Generate visualization configuration and create the chart."""
    prompt = state["prompt"]
    columns = state["columns"]
    df = state["dataframe"]
    
    response_format = {
        "chart_type": "bar",
        "x_axis": "date",
        "y_axis": "sales",
        "aggregation": "sum",
        "title": "Total Sales by Date"
    }
    
    input_text = f"""Based on the following prompt, determine the appropriate chart configuration:

Prompt: {prompt}
Available columns: {', '.join(columns)}

Generate a JSON configuration with:
1. chart_type: 'bar', 'line', 'pie', 'scatter', 'area', 'histogram', 'boxplot'
2. x_axis: column name for x-axis (choose from available columns)
3. y_axis: column name for y-axis (can be None for histograms, choose from available columns)
4. aggregation: 'sum', 'mean', 'count', 'none'
5. title: descriptive chart title

Example response format:
{json.dumps(response_format)}

Provide only the JSON configuration, no explanations."""

    try:
        # json_text = await generate_with_gemini(input_text, temperature=0.5)
        json_text = await generate(input_text, temperature=0.5)
        json_match = re.search(r"```(?:json)?\n(.*?)\n```", json_text, re.DOTALL)
        if json_match:
            json_text = json_match.group(1)
        
        json_text = json_text.strip()
        
        try:
            chart_config = json.loads(json_text)
        except json.JSONDecodeError:
            json_obj_match = re.search(r"(\{.*\})", json_text, re.DOTALL)
            if json_obj_match:
                chart_config = json.loads(json_obj_match.group(1))
            else:
                # Fallback configuration
                numeric_cols = df.select_dtypes(include=[np.number]).columns.tolist()
                categorical_cols = df.select_dtypes(include=['object']).columns.tolist()
                
                chart_config = {
                    "chart_type": "bar",
                    "x_axis": categorical_cols[0] if categorical_cols else columns[0],
                    "y_axis": numeric_cols[0] if numeric_cols else columns[1] if len(columns) > 1 else None,
                    "aggregation": "mean" if numeric_cols else "count",
                    "title": "Data Visualization"
                }
        
        # Validate column names exist
        if chart_config.get("x_axis") not in columns:
            chart_config["x_axis"] = columns[0]
        if chart_config.get("y_axis") and chart_config["y_axis"] not in columns:
            numeric_cols = df.select_dtypes(include=[np.number]).columns.tolist()
            chart_config["y_axis"] = numeric_cols[0] if numeric_cols else None
                
        state["chart_config"] = chart_config
        
        # Create the chart immediately
        image_base64 = create_chart(df, chart_config)
        if image_base64:
            state["result"] = {
                "type": "visualization",
                "chart_type": chart_config["chart_type"],
                "config": chart_config,
                "image": image_base64,
                "message": "Visualization created successfully"
            }
            state["next_action"] = "complete"
        else:
            state["error"] = "Failed to create visualization"
            state["next_action"] = "error"
            
        logger.info(f"Generated chart config: {chart_config}")
        
    except Exception as e:
        state["error"] = f"Error generating chart configuration: {str(e)}"
        state["next_action"] = "error"
        logger.error(f"Error in generate_visualization_node: {str(e)}")
    
    return state

async def generate_transformation_node(state: AgentState) -> AgentState:
    """Generate pandas transformation code."""
    prompt = state["prompt"]
    columns = state["columns"]
    
    input_text = f"""Write Python code to perform the following pandas DataFrame transformation:

{prompt}

Available columns: {', '.join(columns)}

Pandas Knowledge Base:
1. DataFrame Operations:
   - select columns: df[['col1', 'col2']]
   - filter rows: df[df['column'] > value]
   - group data: df.groupby('column')
   - sort data: df.sort_values('column')
   - add/modify columns: df['new_col'] = df['col1'] * 2
   - drop columns: df.drop(['col1'], axis=1)
   - remove duplicates: df.drop_duplicates()
   - merge dataframes: pd.merge(df1, df2)

2. Common Functions:
   - df.apply(): Apply function to columns/rows
   - df.fillna(): Fill missing values
   - df.dropna(): Drop missing values
   - df.replace(): Replace values
   - pd.to_datetime(): Convert to datetime
   - df.astype(): Convert data types
   - df.round(): Round numbers
   - df.sum(), df.mean(), df.count(): Aggregations

3. String Operations:
   - df['col'].str.contains(): String contains
   - df['col'].str.split(): Split strings
   - df['col'].str.replace(): Replace in strings
   - df['col'].str.upper(): Convert to uppercase

4. Window Operations:
   - df.rolling(): Rolling window operations
   - df.shift(): Shift values
   - df.expanding(): Expanding window

Requirements:
1. Use pandas DataFrame operations
2. Handle missing values appropriately
3. Store result in 'transformed_df'
4. DO NOT define functions
5. Return a pandas DataFrame
6. Use proper type conversions if needed

Available variables:
- df: pandas DataFrame
- pd: pandas module
- np: numpy module

Example format:
```python
transformed_df = df.copy()
transformed_df['new_column'] = df['column1'] * df['column2']
transformed_df = transformed_df.fillna(0)  # Handle nulls
```

Provide only the code, no explanations. DO NOT DEFINE functions, directly perform the operations on the df."""

    try:
        # code = await generate_with_gemini(input_text, temperature=0.4)
        code = await generate(input_text, temperature=0.4)
        code_match = re.search(r"```python\n(.*?)\n```", code, re.DOTALL)
        code = code_match.group(1) if code_match else code
        
        state["code"] = code
        state["next_action"] = "execute"
        logger.info(f"Generated transformation code: {code}")
        
    except Exception as e:
        state["error"] = f"Error generating transformation code: {str(e)}"
        state["next_action"] = "error"
        logger.error(f"Error in generate_transformation_node: {str(e)}")
    
    return state

async def generate_statistical_node(state: AgentState) -> AgentState:
    """Generate robust pandas/numpy code for statistical analysis with fallbacks."""
    prompt = state.get("prompt", "")
    columns = state.get("columns", [])
    # Use predefined templates based on prompt keywords
    operations = []
    if any(x in prompt.lower() for x in ["describe", "summary"]):
        operations.append("describe")
    if any(x in prompt.lower() for x in ["correlation", "corr"]):
        operations.append("correlation")
    if any(x in prompt.lower() for x in ["ttest", "hypothesis"]):
        operations.append("ttest")
    if not operations:
        operations = ["describe"]  # default

    code_blocks = []
    # Build code blocks robustly
    if "describe" in operations:
        code_blocks.append(
            "# Descriptive statistics\n"
            "desc = df.describe(include='all')\n"
        )
    if "correlation" in operations:
        code_blocks.append(
            "# Correlation for numeric columns\n"
            "num_cols = df.select_dtypes(include=[np.number]).columns.tolist()\n"
            "corr = df[num_cols].corr() if len(num_cols) > 1 else pd.DataFrame()\n"
        )
    if "ttest" in operations and 'category' in columns:
        # safe t-test only if category and value exist
        code_blocks.append(
            "# Independent T-test between two groups in 'category' on 'value' column\n"
            "groups = df['category'].dropna().unique().tolist()[:2]\n"
            "if len(groups) == 2:\n"
            "    g1 = df[df['category'] == groups[0]]['value'].dropna()\n"
            "    g2 = df[df['category'] == groups[1]]['value'].dropna()\n"
            "    t_stat, p_val = stats.ttest_ind(g1, g2, nan_policy='omit')\n"
            "else:\n"
            "    t_stat, p_val = None, None\n"
        )
    # Assemble result dict
    code_blocks.append(
        "# Assemble results\n"
        "results = {}\n"
        "if 'desc' in locals(): results['descriptive'] = desc\n"
        "if 'corr' in locals(): results['correlation'] = corr\n"
        "if 't_stat' in locals(): results['ttest'] = {'t_statistic': t_stat, 'p_value': p_val}\n"
        "# Final assignment\n"
        "stat_result = results\n"
    )

<<<<<<< HEAD
    try:
        # code = await generate_with_gemini(input_text, temperature=0.3)
        code = await generate(input_text, temperature=0.3)
        code_match = re.search(r"```python\n(.*?)\n```", code, re.DOTALL)
        code = code_match.group(1) if code_match else code
        
        state["code"] = code
        state["next_action"] = "execute"
        logger.info(f"Generated statistical code: {code}")
        
    except Exception as e:
        state["error"] = f"Error generating statistical code: {str(e)}"
        state["next_action"] = "error"
        logger.error(f"Error in generate_statistical_node: {str(e)}")
    
=======
    state['code'] = '\n'.join(code_blocks)
    state['next_action'] = 'execute'
    logger.info(f"Generated statistical code with operations {operations}")
>>>>>>> cdb36bb0
    return state

async def execute_code_node(state: AgentState) -> AgentState:
    """Execute the generated code safely with error resilience."""
    code = state.get('code', '')
    df = state.get('dataframe')
    if not code:
        state['error'] = "No code to execute"
        state['next_action'] = 'error'
        return state
    safe_globals = {'df': df, 'pd': pd, 'np': np, 'stats': stats}
    try:
        exec(code, safe_globals)
        stat_result = safe_globals.get('stat_result', {})
        # Ensure consistent format
        if not isinstance(stat_result, dict):
            stat_result = {'result': stat_result}
        formatted = format_statistical_result(stat_result)
        state['result'] = {
            'type': 'statistical',
            'data': formatted,
            'message': 'Statistical analysis completed successfully'
        }
        state['next_action'] = 'complete'
    except Exception as e:
        logger.error(f"Execution error: {e}")
        # Fallback simple describe
        try:
            fallback = df.describe(include='all').to_html()
            state['result'] = {
                'type': 'statistical',
                'data': fallback,
                'message': 'Fallback descriptive statistics applied due to error'
            }
            state['next_action'] = 'complete'
        except Exception as fe:
            state['error'] = f"Error executing fallback: {fe}"
            state['next_action'] = 'error'
    return state

def format_statistical_result(stat_result) -> str:
    """Format statistical results for display in Gradio."""
    try:
        if isinstance(stat_result, pd.DataFrame):
            return stat_result.to_html(classes='table table-striped')
        elif isinstance(stat_result, dict):
            html_parts = []
            for key, value in stat_result.items():
                html_parts.append(f"<h4>{key.replace('_', ' ').title()}</h4>")
                if isinstance(value, pd.DataFrame):
                    html_parts.append(value.to_html(classes='table table-striped'))
                elif isinstance(value, (int, float)):
                    html_parts.append(f"<p><strong>{value:.6f}</strong></p>")
                else:
                    html_parts.append(f"<p>{str(value)}</p>")
            return ''.join(html_parts)
        else:
            return f"<p><strong>Result:</strong> {str(stat_result)}</p>"
    except Exception as e:
        return f"<p><strong>Error formatting result:</strong> {str(e)}</p>"

async def error_handler_node(state: AgentState) -> AgentState:
    """Handle errors and provide feedback."""
    error = state.get("error", "Unknown error occurred")
    logger.error(f"Error in agent workflow: {error}")
    
    state["result"] = {
        "type": "error",
        "message": error,
        "suggestions": [
            "Check if the column names are correct",
            "Verify that the data types are appropriate",
            "Ensure the prompt is clear and specific"
        ]
    }
    state["next_action"] = "complete"
    return state

def route_based_on_intent(state: AgentState) -> Literal["visualization", "transformation", "statistical", "error"]:
    """Route to appropriate node based on intent analysis."""
    if state.get("error"):
        return "error"
    
    intent = state.get("intent", {}).get("intent", "error")
    return intent

def route_to_execution(state: AgentState) -> Literal["execute", "error", "complete"]:
    """Route to execution or error handling."""
    if state.get("error"):
        return "error"
    
    next_action = state.get("next_action", "error")
    if next_action == "execute":
        return "execute"
    elif next_action == "complete":
        return "complete"
    else:
        return "error"

# Build the LangGraph workflow
def create_data_analysis_agent():
    """Create the data analysis agent using LangGraph."""
    
    # Create the state graph
    workflow = StateGraph(AgentState)
    
    # Add nodes
    workflow.add_node("analyze_intent", analyze_intent_node)
    workflow.add_node("visualization", generate_visualization_node)
    workflow.add_node("transformation", generate_transformation_node)
    workflow.add_node("statistical", generate_statistical_node)
    workflow.add_node("execute", execute_code_node)
    workflow.add_node("error_handler", error_handler_node)
    
    # Add edges
    workflow.add_edge(START, "analyze_intent")
    
    # Conditional edges based on intent
    workflow.add_conditional_edges(
        "analyze_intent",
        route_based_on_intent,
        {
            "visualization": "visualization",
            "transformation": "transformation", 
            "statistical": "statistical",
            "error": "error_handler"
        }
    )
    
    # Route from generation nodes to execution
    workflow.add_conditional_edges(
        "visualization",
        route_to_execution,
        {
            "execute": "execute",
            "complete": END,
            "error": "error_handler"
        }
    )
    workflow.add_conditional_edges(
        "transformation",
        route_to_execution,
        {
            "execute": "execute",
            "complete": END,
            "error": "error_handler"
        }
    )
    workflow.add_conditional_edges(
        "statistical",
        route_to_execution,
        {
            "execute": "execute",
            "complete": END,
            "error": "error_handler"
        }
    )
    
    # Final edges
    workflow.add_edge("execute", END)
    workflow.add_edge("error_handler", END)
    
    # Compile the graph
    app = workflow.compile()
    return app

# Main execution function
async def analyze_data_with_agent(prompt: str, dataframe: pd.DataFrame) -> Dict:
    """
    Analyze data using the LangGraph agent.
    
    Args:
        prompt: Natural language prompt describing the analysis
        dataframe: Pandas DataFrame to analyze
        
    Returns:
        Dictionary containing the analysis results
    """
    # Create the agent
    agent = create_data_analysis_agent()
    
    # Initialize state
    initial_state = {
        "messages": [HumanMessage(content=prompt)],
        "prompt": prompt,
        "dataframe": dataframe,
        "columns": dataframe.columns.tolist(),
        "intent": {},
        "chart_config": {},
        "code": "",
        "result": {},
        "error": "",
        "next_action": "",
        "plot_path": ""
    }
    
    # Run the agent
    try:
        final_state = await agent.ainvoke(initial_state)
        return final_state["result"]
    except Exception as e:
        logger.error(f"Error running agent: {str(e)}")
        return {
            "type": "error",
            "message": f"Agent execution failed: {str(e)}"
        }

# Test function
async def test_agent():
    """Test the data analysis agent."""
    # Create sample data
    data = {
        'date': pd.date_range('2024-01-01', periods=100),
        'sales': np.random.normal(1000, 200, 100),
        'category': np.random.choice(['A', 'B', 'C'], 100),
        'region': np.random.choice(['North', 'South', 'East', 'West'], 100)
    }
    df = pd.DataFrame(data)
    
    # Test different types of prompts
    test_prompts = [
        "Create a bar chart showing average sales by category",
        "Calculate correlation between date and sales",
        "Filter the data to show only category A and add a profit column that is 20% of sales"
    ]
    
    for prompt in test_prompts:
        print(f"\n--- Testing: {prompt} ---")
        result = await analyze_data_with_agent(prompt, df)
        print(f"Result: {result}")

if __name__ == "__main__":
    import asyncio
    asyncio.run(test_agent())<|MERGE_RESOLUTION|>--- conflicted
+++ resolved
@@ -130,6 +130,12 @@
 
 
 
+
+
+
+
+
+
 async def generate(prompt, temperature=0.2, model="phi3:mini"):
     """Generate response using your deployed Ollama API."""
     url = "https://sumansuriya7010--ollama-server2-ollamaserver-serve.modal.run/v1/chat/completions"
@@ -504,60 +510,92 @@
     return state
 
 async def generate_statistical_node(state: AgentState) -> AgentState:
-    """Generate robust pandas/numpy code for statistical analysis with fallbacks."""
-    prompt = state.get("prompt", "")
-    columns = state.get("columns", [])
-    # Use predefined templates based on prompt keywords
-    operations = []
-    if any(x in prompt.lower() for x in ["describe", "summary"]):
-        operations.append("describe")
-    if any(x in prompt.lower() for x in ["correlation", "corr"]):
-        operations.append("correlation")
-    if any(x in prompt.lower() for x in ["ttest", "hypothesis"]):
-        operations.append("ttest")
-    if not operations:
-        operations = ["describe"]  # default
-
-    code_blocks = []
-    # Build code blocks robustly
-    if "describe" in operations:
-        code_blocks.append(
-            "# Descriptive statistics\n"
-            "desc = df.describe(include='all')\n"
-        )
-    if "correlation" in operations:
-        code_blocks.append(
-            "# Correlation for numeric columns\n"
-            "num_cols = df.select_dtypes(include=[np.number]).columns.tolist()\n"
-            "corr = df[num_cols].corr() if len(num_cols) > 1 else pd.DataFrame()\n"
-        )
-    if "ttest" in operations and 'category' in columns:
-        # safe t-test only if category and value exist
-        code_blocks.append(
-            "# Independent T-test between two groups in 'category' on 'value' column\n"
-            "groups = df['category'].dropna().unique().tolist()[:2]\n"
-            "if len(groups) == 2:\n"
-            "    g1 = df[df['category'] == groups[0]]['value'].dropna()\n"
-            "    g2 = df[df['category'] == groups[1]]['value'].dropna()\n"
-            "    t_stat, p_val = stats.ttest_ind(g1, g2, nan_policy='omit')\n"
-            "else:\n"
-            "    t_stat, p_val = None, None\n"
-        )
-    # Assemble result dict
-    code_blocks.append(
-        "# Assemble results\n"
-        "results = {}\n"
-        "if 'desc' in locals(): results['descriptive'] = desc\n"
-        "if 'corr' in locals(): results['correlation'] = corr\n"
-        "if 't_stat' in locals(): results['ttest'] = {'t_statistic': t_stat, 'p_value': p_val}\n"
-        "# Final assignment\n"
-        "stat_result = results\n"
-    )
-
-<<<<<<< HEAD
+    """Generate pandas/numpy code for statistical analysis."""
+    prompt = state["prompt"]
+    columns = state["columns"]
+    
+    input_text = f"""Write pandas/numpy code to perform the following statistical analysis:
+
+{prompt}
+
+Available columns: {', '.join(columns)}
+
+Statistical Analysis Knowledge Base:
+1. Descriptive Statistics:
+   - df.describe(): Summary statistics
+   - df.mean(), df.std(): Mean and standard deviation
+   - df.var(): Variance
+   - df.min(), df.max(): Min/max values
+   - df.quantile([0.25, 0.5, 0.75]): Quartiles
+   - df.corr(): Correlation matrix
+
+2. Hypothesis Testing (scipy.stats):
+   - stats.ttest_ind(): Independent t-test
+   - stats.ttest_rel(): Paired t-test
+   - stats.chi2_contingency(): Chi-square test
+   - stats.pearsonr(): Pearson correlation
+   - stats.spearmanr(): Spearman correlation
+
+3. Regression Analysis:
+   - np.polyfit(): Polynomial fitting
+   - stats.linregress(): Linear regression
+   - df.rolling().corr(): Rolling correlation
+
+4. Data Quality:
+   - df.isnull().sum(): Count missing values
+   - df.duplicated().sum(): Count duplicates
+   - df.value_counts(): Value counts
+
+Requirements:
+1. Use pandas and numpy functions
+2. Include proper statistical computations
+3. Store main result in 'stat_result'
+4. DO NOT define functions
+5. Handle null values appropriately
+6. Include interpretation comments
+
+Available variables:
+- df: pandas DataFrame
+- pd: pandas module
+- np: numpy module
+- stats: scipy.stats module
+
+Example formats:
+
+For correlation analysis:
+```python
+# Calculate correlation matrix
+correlation_matrix = df.select_dtypes(include=[np.number]).corr()
+stat_result = correlation_matrix
+```
+
+For descriptive statistics:
+```python
+# Generate summary statistics
+stat_result = df.describe()
+# Add correlation for numeric columns
+numeric_cols = df.select_dtypes(include=[np.number]).columns
+if len(numeric_cols) > 1:
+    stat_result = {
+        'descriptive': df.describe(),
+        'correlation': df[numeric_cols].corr()
+    }
+```
+
+For hypothesis testing:
+```python
+# Perform t-test between two groups
+group1 = df[df['category'] == 'A']['value']
+group2 = df[df['category'] == 'B']['value']
+t_stat, p_value = stats.ttest_ind(group1, group2)
+stat_result = {'t_statistic': t_stat, 'p_value': p_value}
+```
+
+Provide only the code, no explanations. DO NOT DEFINE functions."""
+
     try:
         # code = await generate_with_gemini(input_text, temperature=0.3)
-        code = await generate(input_text, temperature=0.3)
+        code = await generate_with_gemini(input_text, temperature=0.3)
         code_match = re.search(r"```python\n(.*?)\n```", code, re.DOTALL)
         code = code_match.group(1) if code_match else code
         
@@ -570,11 +608,6 @@
         state["next_action"] = "error"
         logger.error(f"Error in generate_statistical_node: {str(e)}")
     
-=======
-    state['code'] = '\n'.join(code_blocks)
-    state['next_action'] = 'execute'
-    logger.info(f"Generated statistical code with operations {operations}")
->>>>>>> cdb36bb0
     return state
 
 async def execute_code_node(state: AgentState) -> AgentState:
